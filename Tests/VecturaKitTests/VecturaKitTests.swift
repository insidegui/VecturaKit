import XCTest

@testable import VecturaKit
import Embeddings

final class VecturaKitTests: XCTestCase {
  var vectura: VecturaKit!
  var config: VecturaConfig!

  override func setUp() async throws {
    config = VecturaConfig(name: "test-db", dimension: 384)
    vectura = try VecturaKit(config: config)
  }

  override func tearDown() async throws {
    try await vectura.reset()
    vectura = nil
  }

  func testAddAndSearchDocument() async throws {
    let text = "This is a test document"
    let id = try await vectura.addDocument(text: text)

    let results = try await vectura.search(query: "test document")
    XCTAssertEqual(results.count, 1)
    XCTAssertEqual(results[0].id, id)
    XCTAssertEqual(results[0].text, text)
  }

  func testAddMultipleDocuments() async throws {
    let documents = [
      "The quick brown fox jumps over the lazy dog",
      "Pack my box with five dozen liquor jugs",
      "How vexingly quick daft zebras jump",
    ]

    let ids = try await vectura.addDocuments(texts: documents)
    XCTAssertEqual(ids.count, 3)

    let results = try await vectura.search(query: "quick jumping animals")
    XCTAssertGreaterThanOrEqual(results.count, 2)
    XCTAssertTrue(results[0].score > results[1].score)
  }

  func testPersistence() async throws {
    // Add documents
    let texts = ["Document 1", "Document 2"]
    let ids = try await vectura.addDocuments(texts: texts)

    // Create new instance with same config
    let config = VecturaConfig(name: "test-db", dimension: 384)
    let newVectura = try VecturaKit(config: config)

    // Search should work with new instance
    let results = try await newVectura.search(query: "Document")
    XCTAssertEqual(results.count, 2)
    XCTAssertTrue(ids.contains(results[0].id))
    XCTAssertTrue(ids.contains(results[1].id))
  }

  func testSearchThreshold() async throws {
    let documents = [
      "Very relevant document about cats",
      "Somewhat relevant about pets",
      "Completely irrelevant about weather",
    ]
    _ = try await vectura.addDocuments(texts: documents)

    // With high threshold, should get fewer results
    let results = try await vectura.search(query: "cats and pets", threshold: 0.8)
    XCTAssertLessThan(results.count, 3)
  }

  func testCustomIds() async throws {
    let customId = UUID()
    let text = "Document with custom ID"

    let resultId = try await vectura.addDocument(text: text, id: customId)
    XCTAssertEqual(customId, resultId)

    let results = try await vectura.search(query: text)
    XCTAssertEqual(results[0].id, customId)
  }

  func testModelReuse() async throws {
    // Multiple operations should reuse the same model
    let start = Date()
    for i in 1...5 {
      _ = try await vectura.addDocument(text: "Test document \(i)")
    }
    let duration = Date().timeIntervalSince(start)

    // If model is being reused, this should be relatively quick
    XCTAssertLessThan(duration, 5.0)  // Adjust threshold as needed
  }

  func testEmptySearch() async throws {
    let results = try await vectura.search(query: "test query")
    XCTAssertEqual(results.count, 0, "Search on empty database should return no results")
  }

  func testDimensionMismatch() async throws {
    // Test with wrong dimension config
    let wrongConfig = VecturaConfig(name: "wrong-dim-db", dimension: 128)
    let wrongVectura = try VecturaKit(config: wrongConfig)

    let text = "Test document"

    do {
      _ = try await wrongVectura.addDocument(text: text)
      XCTFail("Expected dimension mismatch error")
    } catch let error as VecturaError {
      // Should throw dimension mismatch since BERT model outputs 384 dimensions
      switch error {
      case .dimensionMismatch(let expected, let got):
        XCTAssertEqual(expected, 128)
        XCTAssertEqual(got, 384)
      default:
        XCTFail("Wrong error type: \(error)")
      }
    }
  }

  func testDuplicateIds() async throws {
    let id = UUID()
    let text1 = "First document"
    let text2 = "Second document"

    // Add first document
    _ = try await vectura.addDocument(text: text1, id: id)

    // Adding second document with same ID should overwrite
    _ = try await vectura.addDocument(text: text2, id: id)

    let results = try await vectura.search(query: text2)
    XCTAssertEqual(results.count, 1)
    XCTAssertEqual(results[0].text, text2)
  }

  func testSearchThresholdEdgeCases() async throws {
    let documents = ["Test document"]
    _ = try await vectura.addDocuments(texts: documents)

    // Test with threshold = 1.0 (exact match only)
    let perfectResults = try await vectura.search(query: "Test document", threshold: 1.0)
    XCTAssertEqual(perfectResults.count, 0)  // Should find no perfect matches due to encoding differences

    // Test with threshold = 0.0 (all matches)
    let allResults = try await vectura.search(query: "completely different", threshold: 0.0)
    XCTAssertEqual(allResults.count, 1)  // Should return all documents
  }

  func testLargeNumberOfDocuments() async throws {
    let documentCount = 100
    var documents: [String] = []

    for i in 0..<documentCount {
      documents.append("Test document number \(i)")
    }

    let ids = try await vectura.addDocuments(texts: documents)
    XCTAssertEqual(ids.count, documentCount)

    let results = try await vectura.search(query: "document", numResults: 10)
    XCTAssertEqual(results.count, 10)
  }

  func testPersistenceAfterReset() async throws {
    // Add a document
    let text = "Test document"
    _ = try await vectura.addDocument(text: text)

    // Reset the database
    try await vectura.reset()

    // Verify search returns no results
    let results = try await vectura.search(query: text)
    XCTAssertEqual(results.count, 0)

    // Create new instance and verify it's empty
    let newVectura = try VecturaKit(config: config)
    let newResults = try await newVectura.search(query: text)
    XCTAssertEqual(newResults.count, 0)
  }

<<<<<<< HEAD
  func testFolderURLModelSource() async throws {
    /// First load the model from a remote source in order to make it available in the local filesystem.
    _ = try await Bert.loadModelBundle(from: .default)

    /// Local model will be downloaded to a predictable location (this may break if `swift-transformers` updates where it downloads models).
    let url = try FileManager.default.url(for: .documentDirectory, in: .userDomainMask, appropriateFor: nil, create: false)
        .appending(path: "huggingface/models/\(VecturaModelSource.defaultModelId)")

    XCTAssertTrue(FileManager.default.fileExists(atPath: url.path(percentEncoded: false)), "Expected downloaded model to be available locally at \(url.path())")

    let documents = [
      "The quick brown fox jumps over the lazy dog",
      "Pack my box with five dozen liquor jugs",
      "How vexingly quick daft zebras jump",
    ]

    /// Proceed as usual now, but loading the model directly from the local directory instead of downloading it.
    let ids = try await vectura.addDocuments(texts: documents, model: .folder(url))
    XCTAssertEqual(ids.count, 3)

    let results = try await vectura.search(query: "quick jumping animals")
    XCTAssertGreaterThanOrEqual(results.count, 2)
    XCTAssertTrue(results[0].score > results[1].score)
=======
  func testCustomStorageDirectory() async throws {
    let customDirectoryURL = URL(filePath: NSTemporaryDirectory()).appending(path: "VecturaKitTest")
    defer { try? FileManager.default.removeItem(at: customDirectoryURL) }

    let instance = try VecturaKit(config: .init(name: "test", directoryURL: customDirectoryURL, dimension: 384))
    let text = "Test document"
    let id = UUID()
    _ = try await instance.addDocument(text: text, id: id)

    let documentPath = customDirectoryURL.appending(path: "test/\(id).json").path(percentEncoded: false)
    XCTAssertTrue(FileManager.default.fileExists(atPath: documentPath), "Custom storage directory inserted document doesn't exist at \(documentPath)")
>>>>>>> 57068888
  }
}<|MERGE_RESOLUTION|>--- conflicted
+++ resolved
@@ -183,7 +183,6 @@
     XCTAssertEqual(newResults.count, 0)
   }
 
-<<<<<<< HEAD
   func testFolderURLModelSource() async throws {
     /// First load the model from a remote source in order to make it available in the local filesystem.
     _ = try await Bert.loadModelBundle(from: .default)
@@ -207,7 +206,8 @@
     let results = try await vectura.search(query: "quick jumping animals")
     XCTAssertGreaterThanOrEqual(results.count, 2)
     XCTAssertTrue(results[0].score > results[1].score)
-=======
+  }
+
   func testCustomStorageDirectory() async throws {
     let customDirectoryURL = URL(filePath: NSTemporaryDirectory()).appending(path: "VecturaKitTest")
     defer { try? FileManager.default.removeItem(at: customDirectoryURL) }
@@ -219,6 +219,5 @@
 
     let documentPath = customDirectoryURL.appending(path: "test/\(id).json").path(percentEncoded: false)
     XCTAssertTrue(FileManager.default.fileExists(atPath: documentPath), "Custom storage directory inserted document doesn't exist at \(documentPath)")
->>>>>>> 57068888
   }
 }